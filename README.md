# Welcome to Tickets+

<img align="left" src="https://raw.githubusercontent.com/Tech-TTGames/Tickets-Plus/main/branding/rounded.png" height="200" width="200"/>

[![CodeQL](https://github.com/Tech-TTGames/Tickets-Plus/actions/workflows/codeql.yml/badge.svg?branch=main)](https://github.com/Tech-TTGames/Tickets-Plus/actions/workflows/codeql.yml) [![Pylint](https://github.com/Tech-TTGames/Tickets-Plus/actions/workflows/pylint.yml/badge.svg?branch=main)](https://github.com/Tech-TTGames/Tickets-Plus/actions/workflows/pylint.yml) [![DeepSource](https://deepsource.io/gh/Tech-TTGames/Tickets-Plus.svg/?label=active+issues&show_trend=true&token=ourUeg696DFMDcZDoZi0ZqGn)](https://deepsource.io/gh/Tech-TTGames/Tickets-Plus/?ref=repository-badge)

A Discord bot that adds extensions to the [Tickets](https://github.com/TicketsBot) discord bot.[^1]
Made by the Tickets+ team, a group of volunteers[^0] who want to add features to the Tickets bot. But didn't know how to code in rust.

With this bot, you can add staff notes, staff responses, and community support to your server.
This bot acts as a supplementary, separate bot[^2] to the main Tickets bot.

## Feature 1 - Staff Notes

Private threads are _(now)_ free!

This creates a private thread in a channel and adds the staff roles to it[^3].
You can now disable pings, just use /settings staffpings to toggle.
The 'open message' is adjustable via /settings openmsg. $channels is replaced with the channel mention.

## Feature 2 - Staff Response

You can now respond as the staff team[^3] using /respond.
The command is limited to users with roles added to staff[^3].
The 'name' of the team[^3] is adjustable via /settings staffname.

## Feature 3 - Community Support

Automatically adds roles[^4] to the channel created by Tickets bots[^5].
Additionally, facilitates correct ping behavior with said community roles.

### Minor Feature 1 - Message Discovery

The bot will display previews of discord message links.
Requires message content intent.

### Minor Feature 2 - Strip Buttons

Due to the main Tickets' bot not facilitating permissions check with the 'Close' and 'Close with Reason' buttons, this bot will strip the buttons, enabling the use of / command perms to limit access.
Toggle with /setting stripbuttons.

## Setup

You can add the public instance of the bot using the links here:

- [Admin Perms](https://discord.com/oauth2/authorize?client_id=1079422909812047953&scope=bot+applications.commands&permissions=535059492056)
- [Safe Perms](https://discord.com/oauth2/authorize?client_id=1079422909812047953&scope=bot+applications.commands&permissions=535059492048)

Here are the steps to host your copy of [this bot.](https://github.com/Tech-TTGames/Tickets-Plus):

1. Open the directory you want the project to be placed in.
2. Use `git clone https://github.com/Tech-TTGames/Tickets-Plus.git` or download and unpack [the repo](https://github.com/Tech-TTGames/Tickets-Plus/archive/refs/heads/main.zip).
3. Ensure that python3.11 is installed and available, same for pip.
4. Run `curl -sSL https://install.python-poetry.org | python3 -`. And follow instructions provided there.
   - Change some poetry settings as-needed. You can add the `--local` flag to set those settings only to the current directory
     - `poetry config virtualenvs.in-project true` installs the virtual environment in the project, not in a poetry-specific location (recommended).
5. Run `poetry install`
   - Depending on the DB used, add `-E pgsql` or `-E sqlite`
   - If you want development packages, add `--with dev`
6. Install PostgreSQL. [Guide Here](https://www.postgresql.org/download/)
   1. Set up automatic PostgreSQL startup on [Linux](https://www.postgresql.org/docs/current/server-start.html) and for windows just start it via `services.msc`
   2. Set up user and database for the bot. `<FIELD>` are required and to be replaced with your stuff. [FIELD] are optional and can be ignored.
      - Linux:
        1. `sudo -u postgres -i`
        2. `createuser --pwprompt <dbuser>`
           The prompt will ask you for a password for new user - `<dbpass>`.
        3. `createdb -E UTF8 -O <dbuser> <dbname> [comment]`
           `<dbuser>` being the same as in the previous step.
      - Windows:
        1. If the installed PostgreSQL bin isn't in PATH, use `cd` to go to the installation bin.
        2. `createuser --pwprompt -U postgres <dbuser>`
           The prompt will ask you for the password of the postgres user and the password for the new user - `<dbpass>`.
        3. `createdb -E UTF8 -O <dbuser> -U postgres <dbname> [comment]`
           `<dbuser>` being the same as in the previous step.
   3. Fill out config.json based on the database config environment. (refer to example_config.json)
      - Don't change “dbtype” unless you're using SQLite.
      - Unless you are using a remote server/changed config, don't touch “dbhost” and “dbport”.
      - Otherwise, all parameters are named _here_ and in example_config.json the same
7. Create the bot on [Discord Developers](https://discord.com/developers/applications).
<<<<<<< HEAD
    1. Create application however you want.
    2. Create a bot.
    3. Turn on the 'Message Content' and 'Server Members' privileged intents. Probably disable 'Public Bot'.
    4. Input your bot token to secret.json. (Refer to example_secret.json)
    5. Invite the bot to your server! Replace the <CLIENT_ID> in the below invites with numbers from `https://discord.com/developers/applications/<CLIENT_ID>/`
        - The ***easy link*** - `https://discord.com/api/oauth2/authorize?client_id=<CLIENT_ID>&permissions=8&scope=bot%20applications.commands`
        - The *safer link* - `https://discord.com/api/oauth2/authorize?client_id=<CLIENT_ID>&permissions=535059492048&scope=bot%20applications.commands`
8. Set up API (optional): This is an advanced step that will not be described in detail. (If certificate not set API skipped) If you want to use it here's some guidelines:
    1. Create a SSL certificate. Either self-signed or from a CA (like Let's Encrypt).
    2. Enter the path to the certificate in config.json under "ssl_cert", an in secret.json under "ssl_key" the path to the key.
    3. Create a safe token for the API and enter it in secret.json under "auth_token".
    4. And you're done with the basic setup. You can now use the API. If you want to use more bells and whistles, do it yourself.
    5. Connect the API to the main bot. Go to the `https://panel.ticketsbot.net/manage/<YOUR_SERVER_ID>/integrations/create` and create a new integration. Follow instructions there.
        - Use 'POST' requests.
        - The header for the token is `ticketsplus-api-auth`, the value is the token you set in secret.json.
        - Do not set any placeholders.
        - The URL is the URL of the domain/IP you are hosting the API on, with the port if you are using one.
        - The protocol *must* be HTTPS.
        - The path is just `/`.
9. Copy your *main* guild ID and paste it into config.json under "dev_guild_id". This will enable the dev commands in your server. (Reqired)
10. Start your bot! Use `poetry run start` or after activating venv (if present) `python3 /tickets_plus/`
    - Probably add a background service that will restart the bot on boot. *I use systemd for my bots.*
=======
   1. Create application however you want.
   2. Create a bot.
   3. Turn on the 'Message Content' and 'Server Members' privileged intents. Probably disable 'Public Bot'.
   4. Input your bot token to secret.json. (Refer to example_secret.json)
   5. Invite the bot to your server! Replace the <CLIENT_ID> in the below invites with numbers from `https://discord.com/developers/applications/<CLIENT_ID>/`
      - The **_easy link_** - `https://discord.com/api/oauth2/authorize?client_id=<CLIENT_ID>&permissions=8&scope=bot%20applications.commands`
      - The _safer link_ - `https://discord.com/api/oauth2/authorize?client_id=<CLIENT_ID>&permissions=535059492048&scope=bot%20applications.commands`
8. Start your bot! Use `poetry run start` or after activating venv (if present) `python3 /tickets_plus/`
   - Probably add a background service that will restart the bot on boot. _I use systemd for my bots._
>>>>>>> c8133858

### Database Documentation

- [Database Documentation](https://tickets-plus.techttgames.dev/database_info.html)

[^1]: This bot is not affiliated with the Tickets Bot team. When a feature is added to the main bot, any feature that is no longer needed will be discontinued here.
[^0]: [Tech-TTGames](https:\github.com\Tech-TTGames), I'm the only one here right now. I had some help in general, but I'm the only one who has done any coding. More people are welcome to join. I had help with organization and checking my code from [kk5dire](https://github.com/kk5dire) and [Ben Foster](https://github.com/benfoster04) with hosting and some documentation changes.
[^2]: This setup assumes you have the main bot added to the server and configured. Support will not be provided to those who do not assume a likewise configuration.
[^3]: Staff role defined in per-server settings.
[^4]: Community roles defined in per-server settings.
[^5]: Tickets bot defined in per-server settings.<|MERGE_RESOLUTION|>--- conflicted
+++ resolved
@@ -77,14 +77,13 @@
       - Unless you are using a remote server/changed config, don't touch “dbhost” and “dbport”.
       - Otherwise, all parameters are named _here_ and in example_config.json the same
 7. Create the bot on [Discord Developers](https://discord.com/developers/applications).
-<<<<<<< HEAD
-    1. Create application however you want.
-    2. Create a bot.
-    3. Turn on the 'Message Content' and 'Server Members' privileged intents. Probably disable 'Public Bot'.
-    4. Input your bot token to secret.json. (Refer to example_secret.json)
-    5. Invite the bot to your server! Replace the <CLIENT_ID> in the below invites with numbers from `https://discord.com/developers/applications/<CLIENT_ID>/`
-        - The ***easy link*** - `https://discord.com/api/oauth2/authorize?client_id=<CLIENT_ID>&permissions=8&scope=bot%20applications.commands`
-        - The *safer link* - `https://discord.com/api/oauth2/authorize?client_id=<CLIENT_ID>&permissions=535059492048&scope=bot%20applications.commands`
+   1. Create application however you want.
+   2. Create a bot.
+   3. Turn on the 'Message Content' and 'Server Members' privileged intents. Probably disable 'Public Bot'.
+   4. Input your bot token to secret.json. (Refer to example_secret.json)
+   5. Invite the bot to your server! Replace the <CLIENT_ID> in the below invites with numbers from `https://discord.com/developers/applications/<CLIENT_ID>/`
+      - The **_easy link_** - `https://discord.com/api/oauth2/authorize?client_id=<CLIENT_ID>&permissions=8&scope=bot%20applications.commands`
+      - The _safer link_ - `https://discord.com/api/oauth2/authorize?client_id=<CLIENT_ID>&permissions=535059492048&scope=bot%20applications.commands`
 8. Set up API (optional): This is an advanced step that will not be described in detail. (If certificate not set API skipped) If you want to use it here's some guidelines:
     1. Create a SSL certificate. Either self-signed or from a CA (like Let's Encrypt).
     2. Enter the path to the certificate in config.json under "ssl_cert", an in secret.json under "ssl_key" the path to the key.
@@ -95,22 +94,11 @@
         - The header for the token is `ticketsplus-api-auth`, the value is the token you set in secret.json.
         - Do not set any placeholders.
         - The URL is the URL of the domain/IP you are hosting the API on, with the port if you are using one.
-        - The protocol *must* be HTTPS.
+        - The protocol _must_ be HTTPS.
         - The path is just `/`.
-9. Copy your *main* guild ID and paste it into config.json under "dev_guild_id". This will enable the dev commands in your server. (Reqired)
+9. Copy your _main_ guild ID and paste it into config.json under "dev_guild_id". This will enable the dev commands in your server. (Reqired)
 10. Start your bot! Use `poetry run start` or after activating venv (if present) `python3 /tickets_plus/`
-    - Probably add a background service that will restart the bot on boot. *I use systemd for my bots.*
-=======
-   1. Create application however you want.
-   2. Create a bot.
-   3. Turn on the 'Message Content' and 'Server Members' privileged intents. Probably disable 'Public Bot'.
-   4. Input your bot token to secret.json. (Refer to example_secret.json)
-   5. Invite the bot to your server! Replace the <CLIENT_ID> in the below invites with numbers from `https://discord.com/developers/applications/<CLIENT_ID>/`
-      - The **_easy link_** - `https://discord.com/api/oauth2/authorize?client_id=<CLIENT_ID>&permissions=8&scope=bot%20applications.commands`
-      - The _safer link_ - `https://discord.com/api/oauth2/authorize?client_id=<CLIENT_ID>&permissions=535059492048&scope=bot%20applications.commands`
-8. Start your bot! Use `poetry run start` or after activating venv (if present) `python3 /tickets_plus/`
    - Probably add a background service that will restart the bot on boot. _I use systemd for my bots._
->>>>>>> c8133858
 
 ### Database Documentation
 
