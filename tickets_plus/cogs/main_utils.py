--- conflicted
+++ resolved
@@ -57,20 +57,13 @@
     async def version(self, ctx: discord.Interaction):
         """This command is used to check the bot's version."""
         await ctx.response.send_message(
-<<<<<<< HEAD
-            "Bot 'Tickets Plus' version: " + statvars.VERSION +
-            " by Tech. TTGames#8616\n"
-            "This bot is open source and experimental!\n"
-            "Check it out and report issues at:\n"
-            "https://github.com/Tech-TTGames/Tickets-Plus")
-=======
             "Bot 'Tickets Plus' version: "
             + statvars.VERSION
             + " by Tech. TTGames#8616\n"
             + "This bot is open source and experimental!\n"
-            + "Check it out and report issues at https://github.com/Tech-TTGames/Tickets-Plus"
+            + "Check it out and report issues at:"
+            + "https://github.com/Tech-TTGames/Tickets-Plus"
         )
->>>>>>> 2c87fac9
 
     @app_commands.command(name="respond", description="Respond to a ticket as the bot.")
     @app_commands.guild_only()
@@ -87,13 +80,9 @@
             )  # type: ignore # checked in decorator
             sanitized_message = utils.escape_mentions(message)
             if isinstance(ctx.channel, discord.Thread):
-<<<<<<< HEAD
                 ticket = await confg.fetch_ticket(
                     ctx.channel.parent.id  # type: ignore
                 )
-=======
-                ticket = await confg.fetch_ticket(ctx.channel.parent.id)  # type: ignore
->>>>>>> 2c87fac9
                 if ticket is None:
                     await ctx.response.send_message(
                         "This channel is not a ticket.", ephemeral=True
@@ -151,15 +140,9 @@
                         "This ticket has no staff notes.", ephemeral=True
                     )
                     raise app_commands.AppCommandError(
-<<<<<<< HEAD
-                        "This ticket has no staff notes.")
-                thred = ctx.guild.get_thread(  # type: ignore
-                    ticket.staff_note_thread)
-=======
                         "This ticket has no staff notes."
                     )
                 thred = ctx.guild.get_thread(ticket.staff_note_thread)  # type: ignore
->>>>>>> 2c87fac9
                 if thred is None:
                     await ctx.response.send_message(
                         "This ticket's staff notes thread is missing.", ephemeral=True
@@ -231,22 +214,13 @@
                     )
                     await thread.send(
                         string.Template(guild.open_message).safe_substitute(
-<<<<<<< HEAD
-                            channel=channel.mention))
+                            channel=channel.mention
+                        )
+                    )
                 new, ticket = await confg.get_ticket(
-                    ctx.channel.id,
-                    ctx.guild.id,  # type: ignore
-                    thread.id)
+                    ctx.channel.id, ctx.guild.id,thread.id)# type: ignore
                 # Unused, we just want to check if it's new and commit it.
                 del ticket
-=======
-                            channel=channel.mention
-                        )
-                    )
-                new, ticket = await confg.get_ticket(  # pylint: disable=unused-variable
-                    ctx.channel.id, ctx.guild.id, thread.id  # type: ignore
-                )
->>>>>>> 2c87fac9
                 if not new:
                     await ctx.response.send_message(
                         "This channel is already a ticket.", ephemeral=True
