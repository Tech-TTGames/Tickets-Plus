"""General settings cog."""
import logging

import discord
from discord import app_commands
from discord.ext import commands

from extchecks import is_owner
from variables import Config


class Settings(commands.GroupCog, name="settings", description="Settings for the bot."):
    """Provides commands to change the bot's settings."""

    def __init__(self, bot: commands.Bot, config: Config):
        self._bt = bot
        self._config = config
        super().__init__()
        logging.info("Loaded %s", self.__class__.__name__)

    @app_commands.command(name="tracked", description="Change the tracked users.")
    @app_commands.checks.has_permissions(administrator=True)
    @app_commands.guild_only()
    async def change_tracked(self, ctx: discord.Interaction, user: discord.User):
        """
        This command is used to change the tracked users.
        If a user is already tracked, they will be untracked.
        """
        rspns = ctx.response
        wtchd_users = self._config.ticket_users
        if user.id in wtchd_users:
            wtchd_users.remove(user.id)
            await rspns.send_message(f"Untracked {user.mention}", ephemeral=True)
        else:
            wtchd_users.append(user.id)
            await rspns.send_message(f"Tracked {user.mention}", ephemeral=True)
        self._config.ticket_users = wtchd_users

    @app_commands.command(name="staff", description="Change the staff roles.")
    @app_commands.checks.has_permissions(administrator=True)
    @app_commands.guild_only()
    async def change_staff(self, ctx: discord.Interaction, role: discord.Role):
        """
        This command is used to change the staff roles, Staff is added to the notes threads.
        If a role is already here, it will be removed.
        """
        rspns = ctx.response
        stff = self._config.staff
        if role in stff:
            stff.remove(role)
            await rspns.send_message(
                f"Removed {role.mention} from staff roles.", ephemeral=True
            )
        else:
            stff.append(role)
            await rspns.send_message(
                f"Added {role.mention} to staff roles.", ephemeral=True
            )
        self._config.staff = stff

    @app_commands.command(
        name="staffping", description="Change the staff ping setting."
    )
    @app_commands.checks.has_permissions(administrator=True)
    @app_commands.guild_only()
    async def change_staffping(self, ctx: discord.Interaction):
        """
        This command is used to change the staff ping setting.
        If it is on, it will be turned off, and vice versa.
        """
        stf_ping = self._config.staff_ping
        self._config.staff_ping = not stf_ping
        await ctx.response.send_message(
            f"Staff ping is now {not stf_ping}", ephemeral=True
        )

    @app_commands.command(name="openmsg", description="Change the open message.")
    @app_commands.checks.has_permissions(administrator=True)
    @app_commands.guild_only()
    async def change_openmsg(self, ctx: discord.Interaction, message: str):
        """This command is used to change the open message."""
        self._config.open_msg = message
        await ctx.response.send_message(
            f"Open message is now {message}", ephemeral=True
        )

    @app_commands.command(name="staffteam", description="Change the staff team's name.")
    @app_commands.checks.has_permissions(administrator=True)
    @app_commands.guild_only()
    async def change_staffteam(self, ctx: discord.Interaction, name: str):
        """This command is used to change the staff team's name."""
        self._config.staff_team = name
        await ctx.response.send_message(f"Staff team is now {name}", ephemeral=True)

    @app_commands.command(
        name="msgdiscovery", description="Toggle message link discovery."
    )
    @app_commands.checks.has_permissions(administrator=True)
    @app_commands.guild_only()
    async def toggle_msg_discovery(self, ctx: discord.Interaction):
        """This command is used to toggle message link discovery."""
        self._config.msg_discovery = not self._config.msg_discovery
        await ctx.response.send_message(
            f"Message link discovery is now {self._config.msg_discovery}",
            ephemeral=True,
        )

    @app_commands.command(name="stripbuttons", description="Toggle button stripping.")
    @app_commands.checks.has_permissions(administrator=True)
    @app_commands.guild_only()
    async def toggle_button_stripping(self, ctx: discord.Interaction):
        """This command is used to toggle button stripping."""
        self._config.strip_buttons = not self._config.strip_buttons
        await ctx.response.send_message(
            f"Button stripping is now {self._config.strip_buttons}", ephemeral=True
        )

    @app_commands.command(
        name="communitysupport", description="Change the community support roles."
    )
    @app_commands.checks.has_permissions(administrator=True)
    @app_commands.guild_only()
    async def change_community_roles(
        self, ctx: discord.Interaction, role: discord.Role
    ):
        """
        This command is used to change the community support roles,
        COMSUP roles are added to channels side-by-side without any perms.
        If a role is already here, it will be removed.
        """
        rspns = ctx.response
        comsup = self._config.community_roles
        if role in comsup:
            comsup.remove(role)
            await rspns.send_message(
                f"Removed {role.mention} from community support roles.", ephemeral=True
            )
        else:
            comsup.append(role)
            await rspns.send_message(
                f"Added {role.mention} to community support roles.", ephemeral=True
            )
        self._config.community_roles = comsup

    @app_commands.command(name="guild", description="Change the guild.")
    @app_commands.check(is_owner)
    @app_commands.guild_only()
    async def change_guild(self, ctx: discord.Interaction):
        """This command is used to change the guild. Use in the guild you want to change to."""
        if ctx.guild is None:
<<<<<<< HEAD
            await ctx.response.send_message("You must be in a guild to use this command.", ephemeral=True)
=======
            await ctx.response.send_message(
                "You must be in a guild to use this command.", ephemeral=True
            )
>>>>>>> 28aef847
            return
        self._config.guild = ctx.guild
        await ctx.response.send_message(
            f"Guild is now {ctx.guild.name}", ephemeral=True
        )

    @app_commands.command(name="owner", description="Change the owners of the bot.")
    @app_commands.check(is_owner)
    async def change_owner(self, ctx: discord.Interaction, user: discord.User):
        """
        This command is used to change the owner users.
        If a user is already owner, they will be not be removed.
        """
        rspns = ctx.response
        owner_users = self._config.owner
        owner_users.append(user.id)
        await rspns.send_message(
            f"Added {user.mention} as admin. To remove edit config,json.",
            ephemeral=True,
        )
        self._config.owner = owner_users


async def setup(bot: commands.Bot):
    """Adds the cog to the bot."""
    await bot.add_cog(Settings(bot, Config(bot)))<|MERGE_RESOLUTION|>--- conflicted
+++ resolved
@@ -148,13 +148,9 @@
     async def change_guild(self, ctx: discord.Interaction):
         """This command is used to change the guild. Use in the guild you want to change to."""
         if ctx.guild is None:
-<<<<<<< HEAD
-            await ctx.response.send_message("You must be in a guild to use this command.", ephemeral=True)
-=======
             await ctx.response.send_message(
                 "You must be in a guild to use this command.", ephemeral=True
             )
->>>>>>> 28aef847
             return
         self._config.guild = ctx.guild
         await ctx.response.send_message(
